--- conflicted
+++ resolved
@@ -8,27 +8,7 @@
 > features and probably features a lot of bugs. However, you're welcome to suggest features, improvements, and point out
 > bugs.
 
-<<<<<<< HEAD
-## What Is It
-This is a collection of Python classes for creation of blockMeshDict files for OpenFOAM's blockMesh tool. Its purpose is
-to avoid manual entering of numbers into blockMeshDict and also avoid the dreadful `m4` or `#calc`.
-
-Since it is easier to crunch numbers and vectors and everything else with `numpy` it is a better idea to do that there
-and then just throw everything into blockMeshDicts. This tool is a link between these two steps.
-
-## When To Use It
-- If your brain hurts during meticulous tasks such as manual copying of numbers from excel or even paper
-- If you don't want to waste energy on low-level stuff such as numbering vertices
-- If you have a rather simplish parametric model and would like to make a bunch of simulations with changing geometry (
-  optimizations etc.)
-=======
-> tl;dr: install the package with `pip install git+https://github.com/damogranlabs/classy_blocks.git`, 
-> clone the [classy_examples](https://github.com/damogranlabs/classy_examples) repository and run `run.py`.
-
-> For those that still want the submodule, clone [this commit (7e8e7bcd85b5bac40bcffabcddef6a220a4c6f9f)](https://github.com/damogranlabs/classy_blocks/tree/7e8e7bcd85b5bac40bcffabcddef6a220a4c6f9f).
-
 # About
-
 _blockMesh_ is a very powerful mesher but the amount of manual labour it requires to make even the simplest
 meshes makes it mostly useless. Even attempts to simplify or parametrize _blockMeshDict_s with `#calc` or even
 the dreadful `m4` quickly become unmanageable and cryptic.
@@ -61,12 +41,12 @@
 - External aerodynamics of vehicles (too complex to mesh manually, without refinement generates too many cells)
 - Complex geometry in general
 - One-off simulations (use automatic meshers)
->>>>>>> 4bfcf1dc
-
-## How To Use It
+
+# How To Use It
 - If you just need the `classy_blocks`, install them with: `pip install git+https://github.com/damogranlabs/classy_blocks.git`
 - If you want to run examples, follow instructions in [EXAMPLES_README.md](EXAMPLES_README.md)
 - If you want to contribute, follow instructions in [CONTRIBUTING.md](CONTRIBUTING.md)
+
 # Features
 
 ## Workflow
@@ -256,19 +236,12 @@
 happily show anything.
 
 # Prerequisites
-<<<<<<< HEAD
+
 Package (python) dependencies can be found in *setup.py* file.
 Other dependencies that must be installed:
-- blockMesh
+- blockMesh (OpenFOAM)
 - OpenFoam
 - python
-=======
-
-- numpy
-- scipy
-- jinja2
-- blockMesh (OpenFOAM)
->>>>>>> 4bfcf1dc
 
 # Technical Information
 
