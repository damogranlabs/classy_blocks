# -*- coding: utf-8 -*-
import numpy as np

from ..util import functions as f
from ..util import constants

# see README for terminology, terminolology, lol
class Vertex():
    """ point with an index that's used in block and face definition
    and can output in OpenFOAM format """
    def __init__(self, point):
        self.point = np.array(point)
        self.mesh_index = None # will be changed in Mesh.prepare_data()
<<<<<<< HEAD
        
    def rotate(self, angle, axis=[1, 0, 0], origin=[0, 0, 0]):
        """ returns a new, rotated Vertex """
        point = f.arbitrary_rotation(self.point, axis, angle, origin)
        return Vertex(point)
=======
>>>>>>> 40aa4d87

    def __repr__(self):
        s = constants.vector_format(self.point)
        
        if self.mesh_index is not None:
            s += " // {}".format(self.mesh_index)
        
        return s

    def rotate(self, angle, axis=[1, 0, 0], origin=[0, 0, 0]):
        """ returns a new, rotated Vertex """
        point = f.arbitrary_rotation(self.point, axis, angle, origin)
        return Vertex(point)

class Edge():
    def __init__(self, index_1, index_2, points):
        """ an edge is defined by two vertices and points in between;
        a single point edge is treated as 'arc', more points are
        treated as 'spline'.

        passed indexes refer to position in Block.edges[] list; Mesh.prepare_data()
        will assign actual Vertex objects.
        """

        # indexes in block.edges[] list
        self.block_index_1 = index_1
        self.block_index_2 = index_2

        # these will refer to actual Vertex objects after Mesh.prepare_data()
        self.vertex_1 = None
        self.vertex_2 = None

        self.type, self.points = self.get_type(points)

    @staticmethod
    def get_type(points):
        """ returns edge type and a list of points:
        'None' for a straight line,
        'arc' for a circular arc,
        'spline' for a spline """

        if points is None:
            return None, None

        # if multiple points are given check that they are of correct length
        points = np.array(points)
        shape = np.shape(points)

        if len(shape) == 1:
            t = 'arc'
        else:
            assert len(shape) == 2
            for p in points:
                assert len(p) == 3
            
            t = 'spline'

        return t, points

    @property
    def point_list(self):
        if self.type == 'arc':
            return constants.vector_format(self.points)
        else:
            return "(" +  \
                   " ".join([constants.vector_format(p) for p in self.points]) + \
                   ")"
    
    @property
    def is_valid(self):
        # 'all' spline edges are 'valid'
        if self.type == 'spline':
            return True
        
        # wedge geometries produce coincident 
        # edges and vertices; drop those
        if f.norm(self.vertex_1.point - self.vertex_2.point) < constants.tol:
            return False

        # if case vertex1, vertex2 and point in between
        # are collinear, blockMesh will find an arc with
        # infinite radius and crash.
        # so, check for collinearity; if the three points
        # are actually collinear, this edge is redundant and can be
        # silently dropped
        OA = self.vertex_1.point
        OB = self.vertex_2.point
        OC = self.points

        # if point C is on the same line as A and B:
        # OC = OA + k*(OB-OA)
        AB = OB - OA
        AC = OC - OA

        k = f.norm(AC)/f.norm(AB)
        d = f.norm((OA+AC) - (OA + k*AB))

        return d > constants.tol

    def get_length(self):
        def curve_length(points):
            l = 0

            for i in range(len(points)-1):
                l += f.norm(points[i+1] - points[i])

            return l

        if self.type == 'arc':
            edge_points = np.array([
                self.vertex_1.point,
                self.points,
                self.vertex_2.point
            ])

            return curve_length(edge_points)
        elif self.type == 'spline':
            edge_points = np.concatenate((
                [self.vertex_1.point],
                self.points,
                [self.vertex_2.point]), axis=0)
            return curve_length(edge_points)
        else:
            raise AttributeError(f"Unknown edge type: {self.type}")

    def rotate(self, angle, axis=[1, 0, 0], origin=[0, 0, 0]):
        if self.type == 'arc':
            points = f.arbitrary_rotation(self.points, axis, angle, origin)
        else:
            points = [f.arbitrary_rotation(p, axis, angle, origin) for p in self.points]
        
        return Edge(self.block_index_1, self.block_index_2, points)
<<<<<<< HEAD
        
=======

>>>>>>> 40aa4d87
    def __repr__(self):
        return "{} {} {} {}".format(
            self.type,
            self.vertex_1.mesh_index,
            self.vertex_2.mesh_index,
            self.point_list
        )<|MERGE_RESOLUTION|>--- conflicted
+++ resolved
@@ -11,14 +11,11 @@
     def __init__(self, point):
         self.point = np.array(point)
         self.mesh_index = None # will be changed in Mesh.prepare_data()
-<<<<<<< HEAD
         
     def rotate(self, angle, axis=[1, 0, 0], origin=[0, 0, 0]):
         """ returns a new, rotated Vertex """
         point = f.arbitrary_rotation(self.point, axis, angle, origin)
         return Vertex(point)
-=======
->>>>>>> 40aa4d87
 
     def __repr__(self):
         s = constants.vector_format(self.point)
@@ -151,11 +148,7 @@
             points = [f.arbitrary_rotation(p, axis, angle, origin) for p in self.points]
         
         return Edge(self.block_index_1, self.block_index_2, points)
-<<<<<<< HEAD
         
-=======
-
->>>>>>> 40aa4d87
     def __repr__(self):
         return "{} {} {} {}".format(
             self.type,
