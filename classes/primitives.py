# -*- coding: utf-8 -*-
import numpy as np

from ..util import functions as f
from ..util import constants

class WrongEdgeTypeException(Exception):
    def __init__(self, edge_type, *args, **kwargs):
        raise Exception(f"Wrong edge type: {edge_type}", *args, **kwargs)

class Vertex():
    """ point with an index that's used in block and face definition
    and can output in OpenFOAM format """
    def __init__(self, point):
        self.point = np.asarray(point)
        self.mesh_index = None # will be changed in Mesh.prepare_data()
        
    def rotate(self, angle, axis=[1, 0, 0], origin=[0, 0, 0]):
        """ returns a new, rotated Vertex """
        point = f.arbitrary_rotation(self.point, axis, angle, origin)
        return Vertex(point)

    def __repr__(self):
        s = constants.vector_format(self.point)
        
        if self.mesh_index is not None:
            s += " // {}".format(self.mesh_index)
        
        return s

    def rotate(self, angle, axis=[1, 0, 0], origin=[0, 0, 0]):
        """ returns a new, rotated Vertex """
        point = f.arbitrary_rotation(self.point, axis, angle, origin)
        return Vertex(point)

class Edge():
    def __init__(self, index_1, index_2, points):
        """ an edge is defined by two vertices and points in between;
        a single point edge is treated as 'arc', more points are
        treated as 'spline'.

        passed indexes refer to position in Block.edges[] list; Mesh.prepare_data()
        will assign actual Vertex objects.
        """

        # indexes in block.edges[] list
        self.block_index_1 = index_1
        self.block_index_2 = index_2

        # these will refer to actual Vertex objects after Mesh.prepare_data()
        self.vertex_1 = None
        self.vertex_2 = None

        self.type, self.points = self.get_type(points)

    @staticmethod
    def get_type(points):
        """ returns edge type and a list of points:
        'None' for a straight line,
        'project' for projection to geometry,
        'arc' for a circular arc,
        'spline' for a spline """

        if points is None:
            return 'line', None

        # it 'points' is a string, this is a projected edge;
        if type(points) == str:
            return 'project', points

        # if multiple points are given check that they are of correct length
        points = np.array(points)
        shape = np.shape(points)

        if len(shape) == 1:
            t = 'arc'
        else:
            assert len(shape) == 2
            for p in points:
                assert len(p) == 3
            
            t = 'spline'

        return t, points

    @property
    def point_list(self):
        if self.type == 'line':
            return None
            
        if self.type == 'project':
            return f"({self.points})"

        if self.type == 'arc':
            return constants.vector_format(self.points)
        
        if self.type == 'spline':
            return "(" +  \
                " ".join([constants.vector_format(p) for p in self.points]) + \
                ")"
        
        raise WrongEdgeTypeException(self.type)
    
    @property
    def is_valid(self):
        # wedge geometries produce coincident 
        # edges and vertices; drop those
        if f.norm(self.vertex_1.point - self.vertex_2.point) < constants.tol:
            return False
        
        # 'all' spline and projected edges are 'valid'
<<<<<<< HEAD
        # TEST
        if self.type in ('spline', 'project'):
=======
        if self.type in ('line', 'spline', 'project'):
>>>>>>> 6270048d
            return True

        # if case vertex1, vertex2 and point in between
        # are collinear, blockMesh will find an arc with
        # infinite radius and crash.
        # so, check for collinearity; if the three points
        # are actually collinear, this edge is redundant and can be
        # silently dropped
        OA = self.vertex_1.point
        OB = self.vertex_2.point
        OC = self.points

        # if point C is on the same line as A and B:
        # OC = OA + k*(OB-OA)
        AB = OB - OA
        AC = OC - OA

        k = f.norm(AC)/f.norm(AB)
        d = f.norm((OA+AC) - (OA + k*AB))

        return d > constants.tol

    def get_length(self):
        if self.type in('line', 'project'):
            return f.norm(self.vertex_1.point - self.vertex_2.point)

        def curve_length(points):
            l = 0

            for i in range(len(points)-1):
                l += f.norm(points[i+1] - points[i])

            return l

        if self.type == 'arc':
            # an approximate length, that is
            edge_points = np.array([
                self.vertex_1.point,
                self.points,
                self.vertex_2.point
            ])

            return curve_length(edge_points)
        
        if self.type == 'spline':
            edge_points = np.concatenate((
                [self.vertex_1.point],
                self.points,
                [self.vertex_2.point]), axis=0)
            return curve_length(edge_points)
        
        raise WrongEdgeTypeException(self.type)

    def rotate(self, angle, axis=[1, 0, 0], origin=[0, 0, 0]):
        # TODO: include/exclude projected edges?
        if self.type == 'line':
            points = None
        elif self.type == 'project':
            points = self.points
        elif self.type == 'arc':
            points = f.arbitrary_rotation(self.points, axis, angle, origin)
        elif self.type == 'spline':
            points = [f.arbitrary_rotation(p, axis, angle, origin) for p in self.points]
        else:
            raise WrongEdgeTypeException(self.type)
        
        return Edge(self.block_index_1, self.block_index_2, points)
        
    def __repr__(self):
        return "{} {} {} {}".format(
            self.type,
            self.vertex_1.mesh_index,
            self.vertex_2.mesh_index,
            self.point_list
        )<|MERGE_RESOLUTION|>--- conflicted
+++ resolved
@@ -109,12 +109,7 @@
             return False
         
         # 'all' spline and projected edges are 'valid'
-<<<<<<< HEAD
-        # TEST
-        if self.type in ('spline', 'project'):
-=======
         if self.type in ('line', 'spline', 'project'):
->>>>>>> 6270048d
             return True
 
         # if case vertex1, vertex2 and point in between
