import os

from ..util import functions as g
from ..util import constants, tools

from .primitives import Vertex

class Mesh():
    """ contains blocks, edges and all necessary methods for assembling blockMeshDict """
    def __init__(self):
        self.vertices = [] # list of vertices
        self.edges = [] # list of edges
        self.blocks = [] # list of blocks
        self.patches = [] # defined in get_patches()
        self.faces = [] # projected faces

        self.default_patch = None
        self.merged_patches = [] # [['master1', 'slave1'], ['master2', 'slave2']]

    def find_vertex(self, new_vertex):
        """ checks if any of existing vertices in self.vertices are
        in the same location as the passed one; if so, returns
        the existing vertex """

        for mesh_vertex in self.vertices:
            if g.norm(mesh_vertex.point - new_vertex.point) < constants.tol:
                return mesh_vertex

        return None

    def find_edge(self, vertex_1, vertex_2):
        """ checks if an edge with the same pair of vertices
        exists in self.edges already """
        for e in self.edges:
            mesh_set = set([vertex_1.mesh_index, vertex_2.mesh_index])
            edge_set = set([e.vertex_1.mesh_index, e.vertex_2.mesh_index])
            if mesh_set == edge_set:
                return e

        return None

    def add_block(self, block):
        # block.mesh_index is not required but will come in handy for debugging
        block.mesh_index = len(self.blocks)
        self.blocks.append(block)
        
    def add(self, item):
        if hasattr(item, 'block'):
            self.add_block(item.block)
        elif hasattr(item, 'blocks'):
            for block in item.blocks:
                self.add_block(block)
        else:
            self.add_block(item)

    def get_patches(self):
        # Block contains patches according to the example in __init__()
        # this method collects all faces for a patch name from all blocks
        # (a format ready for jinja2 template)

        # collect all patch names
        patch_names = []
        for block in self.blocks:
            patch_names += list(block.patches.keys())

        # keep the patches unique
        patch_names = list(set(patch_names))

        # create a dict with all patches
        patches = { name: [] for name in patch_names }

        # gather all faces of all blocks
        for block in self.blocks:
            for patch_name in patch_names:
                patches[patch_name] += block.get_faces(patch_name)
        
        return patches

    def assign_neighbours(self, block):
        # TEST
        for axis in range(3):
            axis_pairs = block.get_axis_vertex_pairs(axis)

            for i in range(len(self.blocks)):
                mb = self.blocks[i]

                for p in axis_pairs:
                    b_axis, _ = mb.get_axis_from_pair(p)
                    if b_axis is not None:
                        # block 'mb' shares the same edge or face
                        block.neighbours.add(mb)

    def copy_grading(self, block, axis):
        """ finds a block that shares an edge with given block
        and copies its grading along that axis """
        # there are 4 pairs of vertices on specified axis:
        match_pairs = block.get_axis_vertex_pairs(axis)

        # first, find a block in mesh that shares one of the
        # edges in match_pairs:
        for n in block.neighbours:
            for p in match_pairs:
                b_axis, direction = n.get_axis_from_pair(p)
                if b_axis is not None:
                    # b.get_axis_from_pair() returns axis index in
                    # the block we want to copy from;
                    if n.grading[b_axis].is_defined:
                        # this block's count/grading is defined on this axis
                        # so we can (must) copy it
                        block.grading[axis] = n.grading[b_axis].copy(invert=not direction)
                        
                        return True
        return False

    def collect_vertices(self):
        # collect all vertices from all blocks,
        # check for duplicates and give them indexes
        for block in self.blocks:
            for i, block_vertex in enumerate(block.vertices):
                found_vertex = self.find_vertex(block_vertex)

                if found_vertex is None:
                    block.vertices[i].mesh_index = len(self.vertices)
                    self.vertices.append(block_vertex)
                else:
                    block.vertices[i] = found_vertex
<<<<<<< HEAD

    def collect_edges(self):
=======
        
        # merged patches: duplicate all points that define slave patches
        # TEST
        duplicated_points = {} # { original_index:new_vertex }
        slave_patches = [mp[1] for mp in self.merged_patches]

        for patch in slave_patches:
            for block in self.blocks:
                if patch in block.patches:
                    for face in block.get_faces(patch, internal=True):
                        for i in range(4):
                            i_vertex = face[i]
                            i_next_vertex = face[(i+1)%4]

                            vertex = block.vertices[i_vertex]

                            if vertex.mesh_index not in duplicated_points:
                                new_vertex = Vertex(vertex.point)
                                new_vertex.mesh_index = len(self.vertices)
                                self.vertices.append(new_vertex)

                                block.vertices[i_vertex] = new_vertex

                                duplicated_points[vertex.mesh_index] = new_vertex
                            else:
                                block.vertices[i_vertex] = duplicated_points[vertex.mesh_index]

>>>>>>> 82308bb9
        # collect all edges from all blocks;
        for block in self.blocks:
            # check for duplicates (same vertex pairs) and
            # check for validity (no straight-line arcs)
            for i, block_edge in enumerate(block.edges):
                # block.vertices by now contain index to mesh.vertices;
                # edge vertex therefore refers to actual mesh vertex
                v_1 = block.vertices[block_edge.block_index_1]
                v_2 = block.vertices[block_edge.block_index_2]

                block.edges[i].vertex_1 = v_1
                block.edges[i].vertex_2 = v_2

                if not block_edge.is_valid:
                    # invalid edges should not be added
                    continue

                if block_edge.type == 'line':
                    # no need to add lines
                    continue

                if self.find_edge(v_1, v_2) is None:
                    # only non-existing edges are added
                    self.edges.append(block_edge)

    def collect_neighbours(self):
        # collect all neighbours from all blocks;
        # when setting counts and gradings, each block will iterate over them
        # only and not through all blocks
        for block in self.blocks:
            self.assign_neighbours(block)

    def set_gradings(self):
        # now is the time to set counts
        for block in self.blocks:
            for f in block.deferred_gradings:
                f.call()
            block.deferred_gradings = []

        # propagate cell count:
        # a riddle similar to sudoku, keep traversing
        # and copying counts until there's no undefined blocks left
        n_blocks = len(self.blocks)
        undefined_blocks = set(range(n_blocks))
        updated = False

        while len(undefined_blocks) > 0:
            for i in undefined_blocks:
                block = self.blocks[i]

                for axis in range(3):
                    if not block.grading[axis].is_defined:
                        updated = self.copy_grading(block, axis) or updated
                
                if block.is_grading_defined:
                    undefined_blocks.remove(i)
                    updated = True
                    break
                        
            if not updated:
                # a whole iteration went around without an update;
                # next iterations won't get any better
                break

            updated = False
        
        if len(undefined_blocks) > 0:
            # gather more detailed information about non-defined blocks:
            message = "Blocks with non-defined counts: \n"
            for i in list(undefined_blocks):
                message += f"\t{i}: {str(self.blocks[i].n_cells)}\n"
            message += '\n'
            
            raise Exception(message)

<<<<<<< HEAD
    def project_faces(self):
=======
                if block.is_grading_defined:
                    undefined_blocks.remove(i)
                    updated = True
                    break

            if not updated:
                break

            updated = False

>>>>>>> 82308bb9
        # projected faces:
        self.faces = []
        for b in self.blocks:
            # TODO: check for existing faces
            for f in b.faces:
                self.faces.append([
                    b.get_face(f[0]), # face, like (8 12 15 11) 
                    f[1] # the geometry to project to
                ])

<<<<<<< HEAD
    def prepare_data(self):
        self.collect_vertices()
        self.collect_edges()
        self.collect_neighbours()
        self.set_gradings()
        self.project_faces()
=======
        # assign patches
        self.patches = self.get_patches()
    
    def merge_patches(self, master, slave):
        self.merged_patches.append([master, slave])
>>>>>>> 82308bb9

    def set_default_patch(self, name, type):
        assert type in ('patch', 'wall', 'empty', 'wedge')

        self.default_patch = {
            'name': name,
            'type': type
        }

    def write(self, output_path, template_path=None, geometry=None):
        # if template path is not given, find the default relative to this file
        if template_path is None:
            classy_dir = os.path.dirname(__file__)
            template_path = os.path.join(classy_dir, '..', 'util', 'blockMeshDict.template')

        self.prepare_data()

        context = {
            'vertices': self.vertices,
            'edges': self.edges,
            'blocks': self.blocks,
            'patches': self.patches,
            'faces': self.faces,
            'default_patch': self.default_patch,
            'merged_patches': self.merged_patches,
            'geometry': geometry,
        }

        tools.template_to_dict(template_path, output_path, context)<|MERGE_RESOLUTION|>--- conflicted
+++ resolved
@@ -77,12 +77,14 @@
         return patches
 
     def assign_neighbours(self, block):
-        # TEST
         for axis in range(3):
             axis_pairs = block.get_axis_vertex_pairs(axis)
 
             for i in range(len(self.blocks)):
                 mb = self.blocks[i]
+
+                if mb == block:
+                    continue
 
                 for p in axis_pairs:
                     b_axis, _ = mb.get_axis_from_pair(p)
@@ -124,13 +126,8 @@
                     self.vertices.append(block_vertex)
                 else:
                     block.vertices[i] = found_vertex
-<<<<<<< HEAD
-
-    def collect_edges(self):
-=======
-        
+
         # merged patches: duplicate all points that define slave patches
-        # TEST
         duplicated_points = {} # { original_index:new_vertex }
         slave_patches = [mp[1] for mp in self.merged_patches]
 
@@ -140,7 +137,6 @@
                     for face in block.get_faces(patch, internal=True):
                         for i in range(4):
                             i_vertex = face[i]
-                            i_next_vertex = face[(i+1)%4]
 
                             vertex = block.vertices[i_vertex]
 
@@ -154,8 +150,8 @@
                                 duplicated_points[vertex.mesh_index] = new_vertex
                             else:
                                 block.vertices[i_vertex] = duplicated_points[vertex.mesh_index]
-
->>>>>>> 82308bb9
+    
+    def collect_edges(self):
         # collect all edges from all blocks;
         for block in self.blocks:
             # check for duplicates (same vertex pairs) and
@@ -180,6 +176,7 @@
                 if self.find_edge(v_1, v_2) is None:
                     # only non-existing edges are added
                     self.edges.append(block_edge)
+
 
     def collect_neighbours(self):
         # collect all neighbours from all blocks;
@@ -231,20 +228,7 @@
             
             raise Exception(message)
 
-<<<<<<< HEAD
     def project_faces(self):
-=======
-                if block.is_grading_defined:
-                    undefined_blocks.remove(i)
-                    updated = True
-                    break
-
-            if not updated:
-                break
-
-            updated = False
-
->>>>>>> 82308bb9
         # projected faces:
         self.faces = []
         for b in self.blocks:
@@ -255,20 +239,17 @@
                     f[1] # the geometry to project to
                 ])
 
-<<<<<<< HEAD
     def prepare_data(self):
         self.collect_vertices()
         self.collect_edges()
         self.collect_neighbours()
         self.set_gradings()
         self.project_faces()
-=======
         # assign patches
         self.patches = self.get_patches()
     
     def merge_patches(self, master, slave):
         self.merged_patches.append([master, slave])
->>>>>>> 82308bb9
 
     def set_default_patch(self, name, type):
         assert type in ('patch', 'wall', 'empty', 'wedge')
