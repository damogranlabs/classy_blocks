import numpy as np

from ..util import functions as f
from .primitives import Vertex, Edge
from .grading import Grading

class DeferredFunction:
    """ stores a function and its variables to be used at a later time """
    def __init__(self, callable, *args, **kwargs):
        self.callable = callable
        self.args = args
        self.kwargs = kwargs
    
    def call(self):
        return self.callable(*self.args, **self.kwargs)

class Block():
    """ a direct representation of a blockMesh block;
    contains all necessary data to create it. """
    # a more intuitive and quicker way to set patches,
    # according to this sketch: https://www.openfoam.com/documentation/user-guide/blockMesh.php
    # the same for all blocks
    face_map = {
        'bottom': (0, 1, 2, 3),
        'top': (4, 5, 6, 7),
        'left': (4, 0, 3, 7),
        'right': (5, 1, 2, 6),
        'front': (4, 5, 1, 0), 
        'back': (7, 6, 2, 3)
    }

    # pairs of vertices (index in block.vertices) along axes
    axis_pair_indexes = (
        ((0, 1), (3, 2), (4, 5), (7, 6)), # x
        ((0, 3), (1, 2), (5, 6), (4, 7)), # y
        ((0, 4), (1, 5), (2, 6), (3, 7)), # z
    )

    def __init__(self, vertices, edges):
        # a list of 8 Vertex and Edge objects for each corner/edge of the block
        self.vertices = vertices
        self.edges = edges
        self.faces = [] # a list of projected faces;
        # [['bottom', 'terrain'], ['right', 'building'], ['back', 'building'],]

        # block grading; when None, default to 1
        self.grading = [Grading(), Grading(), Grading()]

        # cellZone to which the block belongs to
        self.cell_zone = ""

        # written as a comment after block definition
        # (visible in blockMeshDict, useful for debugging)
        self.description = ""

        # patches: an example
        # self.patches = {
        #     'volute_rotating': ['left', 'top' ],
        #     'volute_walls': ['bottom'],
        # }
        self.patches = { }

        # set in Mesh.prepare_data()
        self.mesh_index = None
        
        # functions like chop() and some other
        # can only run after mesh.prepare_data() has
        # done its job; this is a queue 
        self.deferred_gradings = []

        # a list of blocks that share an edge with this block;
        # will be assigned by Mesh().prepare_data()
        self.neighbours = set()

    ###
    ### Information
    ###
    @property
    def is_grading_defined(self):
        return all([g.is_defined for g in self.grading])

<<<<<<< HEAD
    def get_faces(self, patch):
=======
    @property
    def is_any_grading_defined(self):
        return any(self.grading)

    def get_face(self, side, internal=False):
        # returns vertex indexes for this face;
        # TEST
        indexes = self.face_map[side]
        if internal:
            return indexes
        
        vertices = np.take(self.vertices, indexes)

        return [v.mesh_index for v in vertices]

    def get_faces(self, patch, internal=False):
>>>>>>> 82308bb9
        if patch not in self.patches:
            return []

        sides = self.patches[patch]
        faces = [self.get_face(s, internal=internal) for s in sides]
        
        return faces

    def find_edge(self, index_1, index_2):
        # TEST
        for e in self.edges:
            if {e.block_index_1, e.block_index_2} == {index_1, index_2}:
                return e
        return None

    def get_size(self, axis, take='avg'):
        # returns an approximate block dimensions:
        # if an edge is defined, use the edge.get_length(),
        # otherwise simply distance between two points
        def vertex_distance(index_1, index_2):
            return f.norm(
                self.vertices[index_1].point - self.vertices[index_2].point
            )
    
        def block_size(index_1, index_2):
            edge = self.find_edge(index_1, index_2)
            if edge:
                return edge.get_length()

            return vertex_distance(index_1, index_2)
        
        edge_lengths = [
            block_size(pair[0], pair[1]) for pair in self.axis_pair_indexes[axis]
        ]

        if take == 'avg':
            return sum(edge_lengths)/len(edge_lengths)
        
        if take == 'min':
            return min(edge_lengths)
        
        if take == 'max':
            return max(edge_lengths)

        raise ValueError(f"Unknown sizing specification: {take}. Available: min, max, avg")

    def get_axis_vertex_pairs(self, axis):
        """ returns 4 pairs of Vertex.mesh_indexes along given axis """
        pairs = []

        for pair in self.axis_pair_indexes[axis]:
            pair = [
                self.vertices[pair[0]].mesh_index,
                self.vertices[pair[1]].mesh_index
            ]

            if pair[0] == pair[1]:
                # omit vertices in the same spot; there is no edge anyway
                # (wedges and pyramids)
                continue

            if pair in pairs:
                # also omit duplicates
                continue

            pairs.append(pair)
        
        return pairs

    def get_axis_from_pair(self, pair):
        """ returns axis index and orientation from a given pair of vertices;
        orientation is True if blocks are aligned or false when inverted """
        riap = [pair[1], pair[0]]

        for i in range(3):
            pairs = self.get_axis_vertex_pairs(i)
            
            if pair in pairs:
                return i, True

            if riap in pairs:
                return i, False
        
        return None, None

    ###
    ### Manipulation
    ###
    def set_patch(self, sides, patch_name):
        """ assign one or more block faces (self.face_map)
        to a chosen patch name """
        # see patches: an example in __init__()

        if type(sides) == str:
            sides = [sides]

        if patch_name not in self.patches:
            self.patches[patch_name] = []
        
        self.patches[patch_name] += sides

    def chop(self, axis, **kwargs):
        """ Set block's cell count/size and grading for a given direction/axis.
        Exactly two of the following keyword arguments must be provided:

        start_size: size of the first cell (last if invert==True)
        end_size: size of the last cell
        c2c_expansion: cell-to-cell expansion ratio
        count: number of cells
        total_expansion: ratio between first and last cell size

        Optional:
        invert: reverses grading if True
        take: must be 'min', 'max', or 'avg'; takes minimum or maximum edge
            length for block size calculation, or average of all edges in given direction.
        length_ratio: in case the block is graded using multiple gradings, specify
            length of current division; see
            https://cfd.direct/openfoam/user-guide/v9-blockMesh/#multi-grading
        """
        def deferred_chop():
            block_size = self.get_size(axis, take=kwargs.pop('take', 'avg'))
            self.grading[axis].set_block_size(block_size)
            self.grading[axis].add_division(**kwargs)

        self.deferred_gradings.append(DeferredFunction(deferred_chop))

    def project_edge(self, index_1, index_2, geometry):
        # TEST
        # index_N are vertices relative to block (0...7)
        if self.find_edge(index_1, index_2):
            return
        
        self.edges.append(Edge(index_1, index_2, geometry))

    def project_face(self, side, geometry, edges=False):
        """ assign one or more block faces (self.face_map)
        to be projected to a geometry (defined in blockMeshDict) """
        assert side in self.face_map.keys()
        
        self.faces.append([side, geometry])

        if edges:
            # TEST
            vertices = self.face_map[side]
            for i in range(4):
                self.project_edge(
                    vertices[i], 
                    vertices[(i+1)%4],
                    geometry)

    ###
    ### Output/formatting
<<<<<<< HEAD
    ###
    def format_face(self, side):
        indexes = self.face_map[side]
        vertices = np.take(self.vertices, indexes)

        return "({} {} {} {})".format(
            vertices[0].mesh_index,
            vertices[1].mesh_index,
            vertices[2].mesh_index,
            vertices[3].mesh_index
        )

    @property
    def n_cells(self):
        return [g.count for g in self.grading]
    
=======
    ###    
>>>>>>> 82308bb9
    def __repr__(self):
        """ outputs block's definition for blockMeshDict file """
        # hex definition
        output = "hex "
        # vertices
        output += " ( " + " ".join(str(v.mesh_index) for v in self.vertices) + " ) "
    
        # cellZone
        output += self.cell_zone
        # number of cells
        output += f" ({self.n_cells[0]} {self.n_cells[1]} {self.n_cells[2]}) "
        # grading: use 1 if not defined
        grading = [self.grading[i] if self.grading[i] is not None else 1 for i in range(3)]
        output += f" simpleGrading ({grading[0]} {grading[1]} {grading[2]})"

        # add a comment with block index
        output += f" // {self.mesh_index} {self.description}"

        return output

    ###
    ### class methods
    ###
    @classmethod
    def create_from_points(cls, points, edges=[]):
        """ create a block from a raw list of 8 points;
        edges are optional; edge's 2 vertex indexes refer to
        block.vertices list (0 - 7) """
        block = cls(
            [Vertex(p) for p in points],
            edges
        )

        block.feature = 'From points'

        return block<|MERGE_RESOLUTION|>--- conflicted
+++ resolved
@@ -79,16 +79,8 @@
     def is_grading_defined(self):
         return all([g.is_defined for g in self.grading])
 
-<<<<<<< HEAD
-    def get_faces(self, patch):
-=======
-    @property
-    def is_any_grading_defined(self):
-        return any(self.grading)
-
     def get_face(self, side, internal=False):
         # returns vertex indexes for this face;
-        # TEST
         indexes = self.face_map[side]
         if internal:
             return indexes
@@ -98,7 +90,6 @@
         return [v.mesh_index for v in vertices]
 
     def get_faces(self, patch, internal=False):
->>>>>>> 82308bb9
         if patch not in self.patches:
             return []
 
@@ -108,7 +99,7 @@
         return faces
 
     def find_edge(self, index_1, index_2):
-        # TEST
+        # index_1 and index_2 are internal block indexes
         for e in self.edges:
             if {e.block_index_1, e.block_index_2} == {index_1, index_2}:
                 return e
@@ -226,7 +217,6 @@
         self.deferred_gradings.append(DeferredFunction(deferred_chop))
 
     def project_edge(self, index_1, index_2, geometry):
-        # TEST
         # index_N are vertices relative to block (0...7)
         if self.find_edge(index_1, index_2):
             return
@@ -241,7 +231,6 @@
         self.faces.append([side, geometry])
 
         if edges:
-            # TEST
             vertices = self.face_map[side]
             for i in range(4):
                 self.project_edge(
@@ -251,7 +240,6 @@
 
     ###
     ### Output/formatting
-<<<<<<< HEAD
     ###
     def format_face(self, side):
         indexes = self.face_map[side]
@@ -268,9 +256,6 @@
     def n_cells(self):
         return [g.count for g in self.grading]
     
-=======
-    ###    
->>>>>>> 82308bb9
     def __repr__(self):
         """ outputs block's definition for blockMeshDict file """
         # hex definition
