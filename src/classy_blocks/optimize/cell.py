--- conflicted
+++ resolved
@@ -170,7 +170,6 @@
 
         return quality
 
-<<<<<<< HEAD
     @property
     def min_length(self) -> float:
         return min(self.get_edge_lengths())
@@ -178,8 +177,6 @@
     def __str__(self):
         return "-".join([str(index) for index in self.indexes])
 
-=======
->>>>>>> 550ea7dd
 
 class QuadCell(CellBase):
     # Like constants.FACE_MAP but for quadrangle sides as line segments
