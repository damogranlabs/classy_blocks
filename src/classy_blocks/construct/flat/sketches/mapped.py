from typing import List, Union

import numpy as np

from classy_blocks.construct.flat.face import Face
from classy_blocks.construct.flat.sketch import Sketch
from classy_blocks.types import IndexType, NPPointListType, NPPointType, PointListType
from classy_blocks.util import constants
from classy_blocks.util import functions as f


class MappedSketch(Sketch):
    """A sketch that is created from predefined points.
    The points are connected to form quads which define Faces."""

    def __init__(self, positions: PointListType, quads: List[IndexType]):
        self._faces: List[Face] = []
        self.indexes = quads

        for quad in self.indexes:
            face = Face([positions[iq] for iq in quad])
            self._faces.append(face)

        self.add_edges()

    def update(self, positions: PointListType) -> None:
        """Update faces with updated positions"""
        for i, quad in enumerate(self.indexes):
            points = [positions[iq] for iq in quad]

            self.faces[i].update(points)

    def add_edges(self) -> None:
        """An optional method that will add edges to faces;
        use `sketch.faces` property to access them."""

    @property
    def faces(self):
        """A 'flattened' grid of faces"""
        return self._faces

    @property
    def grid(self):
        """Use a single-tier grid by default; override the method for more sophistication."""
        return [self.faces]

    @property
    def center(self) -> NPPointType:
        """Center of this sketch"""
        return np.average([face.center for face in self.faces], axis=0)

    @property
    def positions(self) -> NPPointListType:
        """Reconstructs positions back from faces, so they are always up-to-date,
        even after transforms"""
        indexes = list(np.array(self.indexes).flatten())
        max_index = max(indexes)
        all_points = f.flatten_2d_list([face.point_array.tolist() for face in self.faces])

        return np.array([all_points[indexes.index(i)] for i in range(max_index + 1)])

    def merge(self, other: Union[List["MappedSketch"], "MappedSketch"]):
        """Adds a sketch or list of sketches to itself.
        New faces and indexes are appended and all duplicate points are removed."""

        def merge_two_sketches(sketch_1: MappedSketch, sketch_2: MappedSketch) -> None:
            """Add sketch_2 to sketch_1"""

            # Check planes are oriented the same
            if not abs(f.angle_between(sketch_1.normal, sketch_2.normal)) < constants.TOL:
                print(f.angle_between(sketch_1.normal, sketch_2.normal) / np.pi, sketch_1.normal, sketch_2.normal)
                raise Warning(
                    f"Sketch {sketch_2} with normal {sketch_2.normal} is not oriented as "
                    f"sketch {sketch_1} with normal {sketch_1.normal}"
                )

            # All unique points
            sketch_1_pos = sketch_1.positions
            all_pos = np.asarray(
                [
                    *sketch_1_pos.tolist(),
                    *[
                        pos
                        for pos in sketch_2.positions
                        if all(np.linalg.norm(sketch_1_pos - pos.reshape((1, 3)), axis=1) >= constants.TOL)
                    ],
                ]
            )

            sketch_2_ind = np.asarray(sketch_2.indexes)
            # Change sketch_2 indexes to new position list.
            for i, face in enumerate(sketch_2.faces):
                for j, pos in enumerate(face.point_array):
<<<<<<< HEAD
                    sketch_2_ind[i, j] = np.argwhere(
                        np.linalg.norm(all_pos - pos.reshape((1, 3)), axis=1 < constants.TOL)
                    )[0][0]
=======
                    sketch_2_ind[i, j] = np.argwhere(np.linalg.norm(all_pos - pos.reshape((1, 3)), axis=1)
                                                     < constants.TOL)[0][0]
>>>>>>> c11a3255

            # Append indexes and faces to sketch_1
            sketch_1.indexes = [*list(sketch_1.indexes), *sketch_2_ind.tolist()]
            sketch_1._faces = [*sketch_1.faces, *sketch_2.faces]

        # If list of sketches
        if isinstance(other, list):
            for o in other:
                merge_two_sketches(self, o)
        else:
            merge_two_sketches(self, other)<|MERGE_RESOLUTION|>--- conflicted
+++ resolved
@@ -91,14 +91,9 @@
             # Change sketch_2 indexes to new position list.
             for i, face in enumerate(sketch_2.faces):
                 for j, pos in enumerate(face.point_array):
-<<<<<<< HEAD
                     sketch_2_ind[i, j] = np.argwhere(
-                        np.linalg.norm(all_pos - pos.reshape((1, 3)), axis=1 < constants.TOL)
+                        np.linalg.norm(all_pos - pos.reshape((1, 3)), axis=1) < constants.TOL
                     )[0][0]
-=======
-                    sketch_2_ind[i, j] = np.argwhere(np.linalg.norm(all_pos - pos.reshape((1, 3)), axis=1)
-                                                     < constants.TOL)[0][0]
->>>>>>> c11a3255
 
             # Append indexes and faces to sketch_1
             sketch_1.indexes = [*list(sketch_1.indexes), *sketch_2_ind.tolist()]
