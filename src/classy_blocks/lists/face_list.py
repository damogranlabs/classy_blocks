--- conflicted
+++ resolved
@@ -1,17 +1,11 @@
 import dataclasses
 from typing import List
 
-<<<<<<< HEAD
+from classy_blocks.construct.flat.face import Face
 from classy_blocks.construct.operations.operation import Operation
 from classy_blocks.items.side import Side
 from classy_blocks.items.vertex import Vertex
-=======
 from classy_blocks.types import OrientType
-from classy_blocks.items.side import Side
-from classy_blocks.items.vertex import Vertex
-from classy_blocks.construct.flat.face import Face
-from classy_blocks.construct.operations.operation import Operation
->>>>>>> 5a09182f
 from classy_blocks.util.constants import SIDES_MAP
 
 
@@ -53,12 +47,12 @@
 
             if geometry is not None:
                 self.add_side(Side(orient, vertices), geometry)
-        
+
         # don't forget bottom and top faces
-        self.add_face(vertices, 'bottom', operation.bottom_face)    
-        self.add_face(vertices, 'top', operation.top_face)
+        self.add_face(vertices, "bottom", operation.bottom_face)
+        self.add_face(vertices, "top", operation.top_face)
 
-    def add_face(self, vertices:List[Vertex], orient:OrientType, face:Face) -> None:
+    def add_face(self, vertices: List[Vertex], orient: OrientType, face: Face) -> None:
         """Add a face to faces list (if it is projected to anything)"""
         if face.projected_to is not None:
             self.add_side(Side(orient, vertices), face.projected_to)
