from typing import List, Tuple, get_args

<<<<<<< HEAD
from classy_blocks.cbtyping import ChopTakeType, DirectionType
from classy_blocks.grading.autograding.params import ChopParams, FixedCountParams, HighReChopParams, SimpleChopParams
from classy_blocks.grading.autograding.probe import Probe, Row
=======
from classy_blocks.grading.autograding.probe import Probe
from classy_blocks.grading.autograding.row import Row
from classy_blocks.grading.autograding.rules import ChopRules
from classy_blocks.grading.chop import Chop
from classy_blocks.items.wires.wire import Wire
>>>>>>> 848dbd34
from classy_blocks.mesh import Mesh


class GraderBase:
    """Behold the most general procedure for grading _anything_.
    For each row in every direction:
    1. Set count
        If there's a wire on the wall - determine 'wall' count (low-re grading etc)
        If not, determine 'bulk' count
        That involves the 'take' keyword so that appropriate block is taken as a reference;
        If there's a wire that has a count, defined by user, use that unconditionally
    2. Chop 'squeezed' blocks
        Where there's not enough space to fit graded cells, use a simple grading
        (or whatever the rules define)
    3. Chop other blocks
        optionally use multigrading to match neighbours' cell sizes"""

    def __init__(self, mesh: Mesh, rules: ChopRules):
        self.mesh = mesh
        self.rules = rules

        self.mesh.assemble()
        self.probe = Probe(self.mesh)

    def _chop_wire(self, wire: Wire, chops: List[Chop]) -> None:
        """A shortcut"""
        wire.grading.clear()
        for chop in chops:
            wire.grading.add_chop(chop)

        wire.copy_to_coincidents()

    def check_at_wall(self, row: Row) -> Tuple[bool, bool]:
        """Returns True if any block on given row has a wall patch
        (at start and/or end, respectively)."""
        start = False
        end = False

        # Check if there are blocks at the wall;
        for entry in row.entries:
            for wire in entry.wires:
                info = self.probe.get_wire_info(wire)
                if info.starts_at_wall:
                    start = True
                if info.ends_at_wall:
                    end = True

        return start, end

    def set_counts(self, row: Row, take: ChopTakeType) -> None:
        if row.count > 0:
            # stuff, pre-defined by the user
            return

        length = row.get_length(take)
        start_at_wall, end_at_wall = self.check_at_wall(row)

        row.count = self.rules.get_count(length, start_at_wall, end_at_wall)

    def grade_squeezed(self, row: Row) -> None:
        for entry in row.entries:
            # TODO! don't touch wires, defined by USER
            # if wire.is_defined:
            #    # TODO: test
            #    continue

            for wire in entry.wires:
                if wire.is_defined:
                    continue

                info = self.probe.get_wire_info(wire)

                if self.rules.is_squeezed(row.count, info):
                    chops = self.rules.get_squeezed_chops(row.count, info)
                    self._chop_wire(wire, chops)

    def finalize(self, row: Row) -> None:
        for entry in row.entries:
            # TODO! don't touch wires, defined by USER
            # if wire.is_defined:
            #    # TODO: test
            #    continue
            for wire in entry.wires:
                if wire.is_defined:
                    continue

                info = self.probe.get_wire_info(wire)
                chops = self.rules.get_chops(row.count, info)

                self._chop_wire(wire, chops)

    def grade(self, take: ChopTakeType = "avg") -> None:
        for direction in get_args(DirectionType):
            rows = self.probe.get_rows(direction)
            for row in rows:
                self.set_counts(row, take)
            for row in rows:
                self.grade_squeezed(row)
            for row in rows:
                self.finalize(row)

        self.mesh.block_list.check_consistency()<|MERGE_RESOLUTION|>--- conflicted
+++ resolved
@@ -1,32 +1,17 @@
+import abc
 from typing import List, Tuple, get_args
 
-<<<<<<< HEAD
 from classy_blocks.cbtyping import ChopTakeType, DirectionType
-from classy_blocks.grading.autograding.params import ChopParams, FixedCountParams, HighReChopParams, SimpleChopParams
-from classy_blocks.grading.autograding.probe import Probe, Row
-=======
 from classy_blocks.grading.autograding.probe import Probe
 from classy_blocks.grading.autograding.row import Row
 from classy_blocks.grading.autograding.rules import ChopRules
 from classy_blocks.grading.chop import Chop
 from classy_blocks.items.wires.wire import Wire
->>>>>>> 848dbd34
 from classy_blocks.mesh import Mesh
 
 
-class GraderBase:
-    """Behold the most general procedure for grading _anything_.
-    For each row in every direction:
-    1. Set count
-        If there's a wire on the wall - determine 'wall' count (low-re grading etc)
-        If not, determine 'bulk' count
-        That involves the 'take' keyword so that appropriate block is taken as a reference;
-        If there's a wire that has a count, defined by user, use that unconditionally
-    2. Chop 'squeezed' blocks
-        Where there's not enough space to fit graded cells, use a simple grading
-        (or whatever the rules define)
-    3. Chop other blocks
-        optionally use multigrading to match neighbours' cell sizes"""
+class GraderBase(abc.ABC):
+    stages: int
 
     def __init__(self, mesh: Mesh, rules: ChopRules):
         self.mesh = mesh
