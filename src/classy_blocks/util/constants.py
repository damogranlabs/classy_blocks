--- conflicted
+++ resolved
@@ -1,10 +1,6 @@
 from typing import Dict, List, Tuple
 
-<<<<<<< HEAD
-from classy_blocks.cbtyping import OrientType
-=======
-from classy_blocks.types import DirectionType, OrientType
->>>>>>> 848dbd34
+from classy_blocks.cbtyping import DirectionType, OrientType
 
 # data type
 DTYPE = "float"  # dtype as taken by np.array()
