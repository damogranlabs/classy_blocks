from classy_blocks.construct.operations.box import Box
<<<<<<< HEAD
from classy_blocks.mesh import Mesh
from tests.fixtures.block import BlockTestCase
=======
from classy_blocks.construct.shapes.cylinder import Cylinder
from classy_blocks.construct.shapes.rings import ExtrudedRing
>>>>>>> 5a09182f


class MeshTests(BlockTestCase):
    def setUp(self):
        self.mesh = Mesh()

    def test_settings_output(self):
        """Proper formatting of settings"""
        self.mesh.settings["prescale"] = 1
        self.mesh.settings["scale"] = 0.001
        self.mesh.settings["mergeType"] = "points"

        expected = "prescale 1;\nscale 0.001;\nmergeType points;\n\n"

        self.assertEqual(self.mesh.format_settings(), expected)

    def test_add_vertices(self):
        """Create Vertices from Operation"""
        # re-use the same vertices
        loft = self.make_loft(0)
        self.mesh._add_vertices(loft)

        another_loft = self.make_loft(1)
        self.mesh._add_vertices(another_loft)

        self.assertEqual(len(self.mesh.vertex_list.vertices), 12)

    def test_add_vertices_slave(self):
        """Add two lofts where sides are face-merged"""
        # this time, no reusing of vertices is allowed
        loft_left = self.make_loft(0)
        loft_left.set_patch("right", "master")

        loft_right = self.make_loft(1)
        loft_right.set_patch("left", "slave")

        self.mesh.merge_patches("master", "slave")

        self.mesh._add_vertices(loft_left)
        self.mesh._add_vertices(loft_right)

        self.assertEqual(len(self.mesh.vertex_list.vertices), 16)

    def test_add_vertices_slave_flipped(self):
        """Add an operation with a 'slave' patch first"""
        # it should make no difference
        loft_left = self.make_loft(0)
        loft_left.set_patch("right", "slave")

        loft_right = self.make_loft(1)
        loft_right.set_patch("left", "master")

        self.mesh.merge_patches("master", "slave")

        self.mesh._add_vertices(loft_left)
        self.mesh._add_vertices(loft_right)

        self.assertEqual(len(self.mesh.vertex_list.vertices), 16)

    def test_is_not_assembled(self):
        """A fresh mesh: not assembled"""
        self.assertFalse(self.mesh.is_assembled)

    def test_is_assembled(self):
        """An assembled mesh"""
        # If any processing has been done
        self.mesh.add(self.make_loft(0))
        self.mesh.assemble()

        self.assertTrue(self.mesh.is_assembled)

    def test_assemble(self):
        """Add a couple of operations and run assemble"""
        for i in range(3):
            self.mesh.add(self.make_loft(i))

        self.mesh.assemble()

        self.assertEqual(len(self.mesh.block_list.blocks), 3)

    def test_merged_multi(self):
        """Face merge multiple touching blocks"""
        # a 2x2 array of boxes
        center = [0.0, 0.0, 0.0]

        # |----|----|
        # | 01 | 00 |
        # |----C----|
        # | 11 | 10 |
        # |----|----|

        box_00 = Box(center, [1, 1, 1])
        box_01 = Box(center, [-1, 1, 1])
        box_11 = Box(center, [-1, -1, 1])
        box_10 = Box(center, [1, -1, 1])

        box_00.set_patch("left", "left_00")
        box_00.set_patch("front", "front_00")

        box_01.set_patch("right", "right_01")
        box_01.set_patch("front", "front_01")

        box_11.set_patch("right", "right_11")
        box_11.set_patch("back", "back_11")

        box_10.set_patch("left", "left_10")
        box_10.set_patch("back", "back_10")

        self.mesh.add(box_00)
        self.mesh.add(box_01)
        self.mesh.add(box_11)
        self.mesh.add(box_10)

        self.mesh.merge_patches("left_00", "right_01")
        self.mesh.merge_patches("front_00", "back_10")
        self.mesh.merge_patches("front_01", "back_11")
        self.mesh.merge_patches("left_10", "right_11")

        self.mesh._add_vertices(box_00)
        self.mesh._add_vertices(box_01)
        self.mesh._add_vertices(box_11)
        self.mesh._add_vertices(box_10)

        # all vertices must be duplicated
        self.assertEqual(len(self.mesh.vertex_list.vertices), 32)

    def test_cell_zone_operation(self):
        """Assign cell zone from an operation"""
        box = Box([0, 0, 0], [1, 1, 1])
        box.set_cell_zone('mrf')

        self.mesh.add(box)
        self.mesh.assemble()

        for block in self.mesh.block_list.blocks:
            self.assertEqual(block.cell_zone, 'mrf')

    def test_cell_zone_shape(self):
        """Assign cell zone from an operation"""
        cyl = Cylinder([0, 0, 0], [1, 0, 0], [0, 1, 0])
        cyl.set_cell_zone('mrf')

        self.mesh.add(cyl)
        self.mesh.assemble()

        for block in self.mesh.block_list.blocks:
            self.assertEqual(block.cell_zone, 'mrf')
    
    def test_chop_shape_axial(self):
        """Axial chop of a shape"""
        cyl = Cylinder([0, 0, 0], [1, 0, 0], [0, 1, 0])
        cyl.chop_axial(count=10)
        cyl.chop_radial(count=1)
        cyl.chop_tangential(count=1)

        self.mesh.add(cyl)
        self.mesh.assemble()
        self.mesh.block_list.propagate_gradings()
        
        for block in self.mesh.block_list.blocks:
            self.assertEqual(block.axes[2].grading.count, 10)
    
    def test_chop_cylinder_tangential(self):
        """Cylinder chops differently from rings"""
        cyl = Cylinder([0, 0, 0], [1, 0, 0], [0, 1, 0])
        cyl.chop_tangential(count=10)
        cyl.chop_radial(count=1)
        cyl.chop_axial(count=1)

        self.mesh.add(cyl)
        self.mesh.assemble()
        self.mesh.block_list.propagate_gradings()
        
        for block in self.mesh.block_list.blocks:
            self.assertEqual(block.axes[1].grading.count, 10)
<|MERGE_RESOLUTION|>--- conflicted
+++ resolved
@@ -1,11 +1,11 @@
+from unittest import mock
+
 from classy_blocks.construct.operations.box import Box
-<<<<<<< HEAD
+from classy_blocks.construct.shapes.cylinder import Cylinder
+from classy_blocks.lists.geometry_list import GeometryList
+from classy_blocks.lists.patch_list import PatchList
 from classy_blocks.mesh import Mesh
 from tests.fixtures.block import BlockTestCase
-=======
-from classy_blocks.construct.shapes.cylinder import Cylinder
-from classy_blocks.construct.shapes.rings import ExtrudedRing
->>>>>>> 5a09182f
 
 
 class MeshTests(BlockTestCase):
@@ -135,25 +135,25 @@
     def test_cell_zone_operation(self):
         """Assign cell zone from an operation"""
         box = Box([0, 0, 0], [1, 1, 1])
-        box.set_cell_zone('mrf')
+        box.set_cell_zone("mrf")
 
         self.mesh.add(box)
         self.mesh.assemble()
 
         for block in self.mesh.block_list.blocks:
-            self.assertEqual(block.cell_zone, 'mrf')
+            self.assertEqual(block.cell_zone, "mrf")
 
     def test_cell_zone_shape(self):
         """Assign cell zone from an operation"""
         cyl = Cylinder([0, 0, 0], [1, 0, 0], [0, 1, 0])
-        cyl.set_cell_zone('mrf')
+        cyl.set_cell_zone("mrf")
 
         self.mesh.add(cyl)
         self.mesh.assemble()
 
         for block in self.mesh.block_list.blocks:
-            self.assertEqual(block.cell_zone, 'mrf')
-    
+            self.assertEqual(block.cell_zone, "mrf")
+
     def test_chop_shape_axial(self):
         """Axial chop of a shape"""
         cyl = Cylinder([0, 0, 0], [1, 0, 0], [0, 1, 0])
@@ -164,10 +164,10 @@
         self.mesh.add(cyl)
         self.mesh.assemble()
         self.mesh.block_list.propagate_gradings()
-        
+
         for block in self.mesh.block_list.blocks:
             self.assertEqual(block.axes[2].grading.count, 10)
-    
+
     def test_chop_cylinder_tangential(self):
         """Cylinder chops differently from rings"""
         cyl = Cylinder([0, 0, 0], [1, 0, 0], [0, 1, 0])
@@ -178,6 +178,26 @@
         self.mesh.add(cyl)
         self.mesh.assemble()
         self.mesh.block_list.propagate_gradings()
-        
+
         for block in self.mesh.block_list.blocks:
             self.assertEqual(block.axes[1].grading.count, 10)
+
+    def test_set_default_patch(self):
+        with mock.patch.object(PatchList, "set_default") as mock_default:
+            self.mesh.set_default_patch("terrain", "wall")
+
+        mock_default.assert_called_with("terrain", "wall")
+
+    def test_modify_patch(self):
+        with mock.patch.object(PatchList, "modify") as mock_modify:
+            self.mesh.modify_patch("terrain", "wall", ["transform none"])
+
+        mock_modify.assert_called_with("terrain", "wall", ["transform none"])
+
+    def test_add_geometry(self):
+        test_dict = {"type": "sphere"}
+
+        with mock.patch.object(GeometryList, "add") as mock_add:
+            self.mesh.add_geometry(test_dict)
+
+        mock_add.assert_called_with(test_dict)