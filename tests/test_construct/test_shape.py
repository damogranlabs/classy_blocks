--- conflicted
+++ resolved
@@ -5,21 +5,18 @@
 from classy_blocks.construct.flat.face import Face
 from classy_blocks.construct.shapes.cylinder import Cylinder
 from classy_blocks.construct.shapes.elbow import Elbow
-<<<<<<< HEAD
 from classy_blocks.construct.shapes.frustum import Frustum
-from classy_blocks.construct.shapes.rings import RevolvedRing
-=======
-from classy_blocks.construct.shapes.rings import RevolvedRing, ExtrudedRing
->>>>>>> 5a09182f
+from classy_blocks.construct.shapes.rings import ExtrudedRing, RevolvedRing
 from classy_blocks.construct.shapes.sphere import Hemisphere
 from classy_blocks.util import functions as f
 
 
 class ShapeTests(unittest.TestCase):
     """Common shape methods and properties"""
+
     def setUp(self):
         self.cylinder = Cylinder([0, 0, 0], [1, 0, 0], [0, 1, 0])
-    
+
     def test_translate(self):
         """Translate a cylinder (uses the 'parts' property)"""
         self.cylinder.translate([1, 0, 0])
@@ -28,48 +25,47 @@
 
     def test_cylinder_center(self):
         """Center of a cylinder"""
-        np.testing.assert_almost_equal(
-            self.cylinder.center, [0.5, 0, 0])
+        np.testing.assert_almost_equal(self.cylinder.center, [0.5, 0, 0])
 
     def test_set_start_patch(self):
         """Start patch on all operations"""
-        self.cylinder.set_start_patch('test')
+        self.cylinder.set_start_patch("test")
 
         for operation in self.cylinder.operations:
-            self.assertEqual(operation.bottom_face.patch_name, 'test')
-    
+            self.assertEqual(operation.bottom_face.patch_name, "test")
+
     def test_set_end_patch(self):
         """Start patch on all operations"""
-        self.cylinder.set_end_patch('test')
+        self.cylinder.set_end_patch("test")
 
         for operation in self.cylinder.operations:
-            self.assertEqual(operation.top_face.patch_name, 'test')
-    
+            self.assertEqual(operation.top_face.patch_name, "test")
+
     def test_outer_patch(self):
         """Start patch on all operations"""
-        self.cylinder.set_outer_patch('test')
+        self.cylinder.set_outer_patch("test")
 
         for operation in self.cylinder.shell:
-            self.assertEqual(operation.patch_names[self.cylinder.outer_patch], 'test')
-    
+            self.assertEqual(operation.patch_names[self.cylinder.outer_patch], "test")
+
     def test_inner_patch_extruded(self):
         """Inner patch on an extruded ring"""
         ring = ExtrudedRing([0, 0, 0], [1, 0, 0], [0, 1, 0], 0.4)
-        ring.set_inner_patch('test')
+        ring.set_inner_patch("test")
 
         for operation in ring.shell:
-            self.assertEqual(operation.patch_names[ring.inner_patch], 'test')
-    
+            self.assertEqual(operation.patch_names[ring.inner_patch], "test")
+
     def test_inner_patch_revolved(self):
         face = Face([[0, 0, 0], [1, 0, 0], [1, 1, 0], [0, 1, 0]])
         face.translate([0, 1, 0])
         ring = RevolvedRing([0, 0, 0], [1, 0, 0], face)
 
-        ring.set_inner_patch('test')
+        ring.set_inner_patch("test")
 
         for operation in ring.shell:
-            self.assertEqual(operation.patch_names[ring.inner_patch], 'test')
-    
+            self.assertEqual(operation.patch_names[ring.inner_patch], "test")
+
 
 class ElbowTests(unittest.TestCase):
     """Tests of the Elbow shape"""
@@ -124,8 +120,6 @@
         self.assertAlmostEqual(self.elbow.sketch_mid.radius, self.radius_2)
 
 
-
-
 class RevolvedRingTests(unittest.TestCase):
     """RevolvedRing creation and manipulation"""
 
@@ -199,7 +193,7 @@
         self.cylinder.chop_radial(start_size=0.1)
 
         self.assertNotEqual(self.cylinder.shell[0].chops[0][0].start_size, 0.1)
-    
+
     def test_chop_radial_end_size(self):
         """Radial chop and end_size corrections"""
         self.cylinder.chop_radial(end_size=0.1)
