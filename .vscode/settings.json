{
    "[python]": {
        "editor.formatOnSave": true,
        "editor.defaultFormatter": "ms-python.black-formatter",
        "editor.wordBasedSuggestions": false,
        "gitlens.codeLens.symbolScopes": [
            "!Module"
        ],
        "editor.codeActionsOnSave": {
            "source.organizeImports": true,
        },
    },
    "python.linting.enabled": true,
    "python.linting.lintOnSave": true,
    "python.analysis.typeCheckingMode": "basic",
    "python.analysis.diagnosticMode": "openFilesOnly",
<<<<<<< HEAD
    "python.testing.pytestEnabled": true,
=======
    "python.testing.unittestEnabled": true,
    "python.testing.unittestArgs": [
        "-v",
        "-s",
        "./tests",
        "-p",
        "test_*.py"
    ],
>>>>>>> 79bfa748
    "files.exclude": {
        "**/.git": true,
        "**/.svn": true,
        "**/.hg": true,
        "**/CVS": true,
        "**/.DS_Store": true,
        "**/Thumbs.db": true,
    },
}<|MERGE_RESOLUTION|>--- conflicted
+++ resolved
@@ -14,18 +14,7 @@
     "python.linting.lintOnSave": true,
     "python.analysis.typeCheckingMode": "basic",
     "python.analysis.diagnosticMode": "openFilesOnly",
-<<<<<<< HEAD
     "python.testing.pytestEnabled": true,
-=======
-    "python.testing.unittestEnabled": true,
-    "python.testing.unittestArgs": [
-        "-v",
-        "-s",
-        "./tests",
-        "-p",
-        "test_*.py"
-    ],
->>>>>>> 79bfa748
     "files.exclude": {
         "**/.git": true,
         "**/.svn": true,
